/*
 * Copyright (c) 2015 Andrew Kelley
 *
 * This file is part of zig, which is MIT licensed.
 * See http://opensource.org/licenses/MIT
 */


/*
 * The point of this file is to contain all the LLVM C++ API interaction so that:
 * 1. The compile time of other files is kept under control.
 * 2. Provide a C interface to the LLVM functions we need for self-hosting purposes.
 * 3. Prevent C++ from infecting the rest of the project.
 */

#include "zig_llvm.h"

#if __GNUC__ >= 8
#pragma GCC diagnostic push
#pragma GCC diagnostic ignored "-Wclass-memaccess"
#endif

#include <llvm/Analysis/TargetLibraryInfo.h>
#include <llvm/Analysis/TargetTransformInfo.h>
#include <llvm/IR/DIBuilder.h>
#include <llvm/IR/DiagnosticInfo.h>
#include <llvm/IR/IRBuilder.h>
#include <llvm/IR/InlineAsm.h>
#include <llvm/IR/Instructions.h>
#include <llvm/IR/LegacyPassManager.h>
#include <llvm/IR/Module.h>
#include <llvm/IR/Verifier.h>
#include <llvm/InitializePasses.h>
#include <llvm/MC/SubtargetFeature.h>
#include <llvm/Object/Archive.h>
#include <llvm/Object/ArchiveWriter.h>
#include <llvm/PassRegistry.h>
#include <llvm/Support/FileSystem.h>
#include <llvm/Support/TargetParser.h>
#include <llvm/Support/Timer.h>
#include <llvm/Support/raw_ostream.h>
#include <llvm/Target/TargetMachine.h>
#include <llvm/Transforms/Coroutines.h>
#include <llvm/Transforms/IPO.h>
#include <llvm/Transforms/IPO/AlwaysInliner.h>
#include <llvm/Transforms/IPO/PassManagerBuilder.h>
#include <llvm/Transforms/Scalar.h>
#include <llvm/Transforms/Utils.h>

#include <lld/Common/Driver.h>

#if __GNUC__ >= 8
#pragma GCC diagnostic pop
#endif

#include <new>

#include <stdlib.h>

using namespace llvm;

void ZigLLVMInitializeLoopStrengthReducePass(LLVMPassRegistryRef R) {
    initializeLoopStrengthReducePass(*unwrap(R));
}

void ZigLLVMInitializeLowerIntrinsicsPass(LLVMPassRegistryRef R) {
    initializeLowerIntrinsicsPass(*unwrap(R));
}

char *ZigLLVMGetHostCPUName(void) {
    return strdup((const char *)sys::getHostCPUName().bytes_begin());
}

char *ZigLLVMGetNativeFeatures(void) {
    SubtargetFeatures features;

    StringMap<bool> host_features;
    if (sys::getHostCPUFeatures(host_features)) {
        for (auto &F : host_features)
            features.AddFeature(F.first(), F.second);
    }

    return strdup((const char *)StringRef(features.getString()).bytes_begin());
}

static void addDiscriminatorsPass(const PassManagerBuilder &Builder, legacy::PassManagerBase &PM) {
    PM.add(createAddDiscriminatorsPass());
}

#ifndef NDEBUG
static const bool assertions_on = true;
#else
static const bool assertions_on = false;
#endif

bool ZigLLVMTargetMachineEmitToFile(LLVMTargetMachineRef targ_machine_ref, LLVMModuleRef module_ref,
        const char *filename, ZigLLVM_EmitOutputType output_type, char **error_message, bool is_debug,
        bool is_small, bool time_report)
{
    TimePassesIsEnabled = time_report;

    std::error_code EC;
    raw_fd_ostream dest(filename, EC, sys::fs::F_None);
    if (EC) {
        *error_message = strdup((const char *)StringRef(EC.message()).bytes_begin());
        return true;
    }
    TargetMachine* target_machine = reinterpret_cast<TargetMachine*>(targ_machine_ref);
    target_machine->setO0WantsFastISel(true);

    Module* module = unwrap(module_ref);

    PassManagerBuilder *PMBuilder = new(std::nothrow) PassManagerBuilder();
    if (PMBuilder == nullptr) {
        *error_message = strdup("memory allocation failure");
        return true;
    }
    PMBuilder->OptLevel = target_machine->getOptLevel();
    PMBuilder->SizeLevel = is_small ? 2 : 0;

    PMBuilder->DisableTailCalls = is_debug;
    PMBuilder->DisableUnitAtATime = is_debug;
    PMBuilder->DisableUnrollLoops = is_debug;
    PMBuilder->SLPVectorize = !is_debug;
    PMBuilder->LoopVectorize = !is_debug;
    PMBuilder->RerollLoops = !is_debug;
    // Leaving NewGVN as default (off) because when on it caused issue #673
    //PMBuilder->NewGVN = !is_debug;
    PMBuilder->DisableGVNLoadPRE = is_debug;
    PMBuilder->VerifyInput = assertions_on;
    PMBuilder->VerifyOutput = assertions_on;
    PMBuilder->MergeFunctions = !is_debug;
    PMBuilder->PrepareForLTO = false;
    PMBuilder->PrepareForThinLTO = false;
    PMBuilder->PerformThinLTO = false;

    TargetLibraryInfoImpl tlii(Triple(module->getTargetTriple()));
    PMBuilder->LibraryInfo = &tlii;

    if (is_debug) {
        PMBuilder->Inliner = createAlwaysInlinerLegacyPass(false);
    } else {
        target_machine->adjustPassManager(*PMBuilder);

        PMBuilder->addExtension(PassManagerBuilder::EP_EarlyAsPossible, addDiscriminatorsPass);
        PMBuilder->Inliner = createFunctionInliningPass(PMBuilder->OptLevel, PMBuilder->SizeLevel, false);
    }

    addCoroutinePassesToExtensionPoints(*PMBuilder);

    // Set up the per-function pass manager.
    legacy::FunctionPassManager FPM = legacy::FunctionPassManager(module);
    auto tliwp = new(std::nothrow) TargetLibraryInfoWrapperPass(tlii);
    FPM.add(tliwp);
    FPM.add(createTargetTransformInfoWrapperPass(target_machine->getTargetIRAnalysis()));
    if (assertions_on) {
        FPM.add(createVerifierPass());
    }
    PMBuilder->populateFunctionPassManager(FPM);

    // Set up the per-module pass manager.
    legacy::PassManager MPM;
    MPM.add(createTargetTransformInfoWrapperPass(target_machine->getTargetIRAnalysis()));
    PMBuilder->populateModulePassManager(MPM);

    // Set output pass.
    TargetMachine::CodeGenFileType ft;
    if (output_type != ZigLLVM_EmitLLVMIr) {
        switch (output_type) {
            case ZigLLVM_EmitAssembly:
                ft = TargetMachine::CGFT_AssemblyFile;
                break;
            case ZigLLVM_EmitBinary:
                ft = TargetMachine::CGFT_ObjectFile;
                break;
            default:
                abort();
        }

        if (target_machine->addPassesToEmitFile(MPM, dest, nullptr, ft)) {
            *error_message = strdup("TargetMachine can't emit a file of this type");
            return true;
        }
    }

    // run per function optimization passes
    FPM.doInitialization();
    for (Function &F : *module)
      if (!F.isDeclaration())
        FPM.run(F);
    FPM.doFinalization();

    MPM.run(*module);

    if (output_type == ZigLLVM_EmitLLVMIr) {
        if (LLVMPrintModuleToFile(module_ref, filename, error_message)) {
            return true;
        }
    }

    if (time_report) {
        TimerGroup::printAll(errs());
    }
    return false;
}

ZIG_EXTERN_C LLVMTypeRef ZigLLVMTokenTypeInContext(LLVMContextRef context_ref) {
  return wrap(Type::getTokenTy(*unwrap(context_ref)));
}

LLVMValueRef ZigLLVMBuildCall(LLVMBuilderRef B, LLVMValueRef Fn, LLVMValueRef *Args,
        unsigned NumArgs, unsigned CC, ZigLLVM_FnInline fn_inline, const char *Name)
{
    CallInst *call_inst = CallInst::Create(unwrap(Fn), makeArrayRef(unwrap(Args), NumArgs), Name);
    call_inst->setCallingConv(CC);
    switch (fn_inline) {
        case ZigLLVM_FnInlineAuto:
            break;
        case ZigLLVM_FnInlineAlways:
            call_inst->addAttribute(AttributeList::FunctionIndex, Attribute::AlwaysInline);
            break;
        case ZigLLVM_FnInlineNever:
            call_inst->addAttribute(AttributeList::FunctionIndex, Attribute::NoInline);
            break;
    }
    return wrap(unwrap(B)->Insert(call_inst));
}

LLVMValueRef ZigLLVMBuildMemCpy(LLVMBuilderRef B, LLVMValueRef Dst, unsigned DstAlign,
        LLVMValueRef Src, unsigned SrcAlign, LLVMValueRef Size, bool isVolatile)
{
    CallInst *call_inst = unwrap(B)->CreateMemCpy(unwrap(Dst), DstAlign, unwrap(Src), SrcAlign, unwrap(Size), isVolatile);
    return wrap(call_inst);
}

LLVMValueRef ZigLLVMBuildMemSet(LLVMBuilderRef B, LLVMValueRef Ptr, LLVMValueRef Val, LLVMValueRef Size,
        unsigned Align, bool isVolatile)
{
    CallInst *call_inst = unwrap(B)->CreateMemSet(unwrap(Ptr), unwrap(Val), unwrap(Size), Align, isVolatile);
    return wrap(call_inst);
}

void ZigLLVMFnSetSubprogram(LLVMValueRef fn, ZigLLVMDISubprogram *subprogram) {
    assert( isa<Function>(unwrap(fn)) );
    Function *unwrapped_function = reinterpret_cast<Function*>(unwrap(fn));
    unwrapped_function->setSubprogram(reinterpret_cast<DISubprogram*>(subprogram));
}


ZigLLVMDIType *ZigLLVMCreateDebugPointerType(ZigLLVMDIBuilder *dibuilder, ZigLLVMDIType *pointee_type,
        uint64_t size_in_bits, uint64_t align_in_bits, const char *name)
{
    DIType *di_type = reinterpret_cast<DIBuilder*>(dibuilder)->createPointerType(
            reinterpret_cast<DIType*>(pointee_type), size_in_bits, align_in_bits, Optional<unsigned>(), name);
    return reinterpret_cast<ZigLLVMDIType*>(di_type);
}

ZigLLVMDIType *ZigLLVMCreateDebugBasicType(ZigLLVMDIBuilder *dibuilder, const char *name,
        uint64_t size_in_bits, unsigned encoding)
{
    DIType *di_type = reinterpret_cast<DIBuilder*>(dibuilder)->createBasicType(
            name, size_in_bits, encoding);
    return reinterpret_cast<ZigLLVMDIType*>(di_type);
}

ZigLLVMDIType *ZigLLVMCreateDebugArrayType(ZigLLVMDIBuilder *dibuilder, uint64_t size_in_bits,
        uint64_t align_in_bits, ZigLLVMDIType *elem_type, int elem_count)
{
    SmallVector<Metadata *, 1> subrange;
    subrange.push_back(reinterpret_cast<DIBuilder*>(dibuilder)->getOrCreateSubrange(0, elem_count));
    DIType *di_type = reinterpret_cast<DIBuilder*>(dibuilder)->createArrayType(
            size_in_bits, align_in_bits,
            reinterpret_cast<DIType*>(elem_type),
            reinterpret_cast<DIBuilder*>(dibuilder)->getOrCreateArray(subrange));
    return reinterpret_cast<ZigLLVMDIType*>(di_type);
}

ZigLLVMDIEnumerator *ZigLLVMCreateDebugEnumerator(ZigLLVMDIBuilder *dibuilder, const char *name, int64_t val) {
    DIEnumerator *di_enumerator = reinterpret_cast<DIBuilder*>(dibuilder)->createEnumerator(name, val);
    return reinterpret_cast<ZigLLVMDIEnumerator*>(di_enumerator);
}

ZigLLVMDIType *ZigLLVMCreateDebugEnumerationType(ZigLLVMDIBuilder *dibuilder, ZigLLVMDIScope *scope,
        const char *name, ZigLLVMDIFile *file, unsigned line_number, uint64_t size_in_bits,
        uint64_t align_in_bits, ZigLLVMDIEnumerator **enumerator_array, int enumerator_array_len,
        ZigLLVMDIType *underlying_type, const char *unique_id)
{
    SmallVector<Metadata *, 8> fields;
    for (int i = 0; i < enumerator_array_len; i += 1) {
        DIEnumerator *dienumerator = reinterpret_cast<DIEnumerator*>(enumerator_array[i]);
        fields.push_back(dienumerator);
    }
    DIType *di_type = reinterpret_cast<DIBuilder*>(dibuilder)->createEnumerationType(
            reinterpret_cast<DIScope*>(scope),
            name,
            reinterpret_cast<DIFile*>(file),
            line_number, size_in_bits, align_in_bits,
            reinterpret_cast<DIBuilder*>(dibuilder)->getOrCreateArray(fields),
            reinterpret_cast<DIType*>(underlying_type),
            unique_id);
    return reinterpret_cast<ZigLLVMDIType*>(di_type);
}

ZigLLVMDIType *ZigLLVMCreateDebugMemberType(ZigLLVMDIBuilder *dibuilder, ZigLLVMDIScope *scope,
        const char *name, ZigLLVMDIFile *file, unsigned line, uint64_t size_in_bits,
        uint64_t align_in_bits, uint64_t offset_in_bits, unsigned flags, ZigLLVMDIType *type)
{
    assert(flags == 0);
    DIType *di_type = reinterpret_cast<DIBuilder*>(dibuilder)->createMemberType(
            reinterpret_cast<DIScope*>(scope),
            name,
            reinterpret_cast<DIFile*>(file),
            line, size_in_bits, align_in_bits, offset_in_bits, DINode::FlagZero,
            reinterpret_cast<DIType*>(type));
    return reinterpret_cast<ZigLLVMDIType*>(di_type);
}

ZigLLVMDIType *ZigLLVMCreateDebugUnionType(ZigLLVMDIBuilder *dibuilder, ZigLLVMDIScope *scope,
        const char *name, ZigLLVMDIFile *file, unsigned line_number, uint64_t size_in_bits,
        uint64_t align_in_bits, unsigned flags, ZigLLVMDIType **types_array, int types_array_len,
        unsigned run_time_lang, const char *unique_id)
{
    SmallVector<Metadata *, 8> fields;
    for (int i = 0; i < types_array_len; i += 1) {
        DIType *ditype = reinterpret_cast<DIType*>(types_array[i]);
        fields.push_back(ditype);
    }
    assert(flags == 0);
    DIType *di_type = reinterpret_cast<DIBuilder*>(dibuilder)->createUnionType(
            reinterpret_cast<DIScope*>(scope),
            name,
            reinterpret_cast<DIFile*>(file),
            line_number, size_in_bits, align_in_bits, DINode::FlagZero,
            reinterpret_cast<DIBuilder*>(dibuilder)->getOrCreateArray(fields),
            run_time_lang, unique_id);
    return reinterpret_cast<ZigLLVMDIType*>(di_type);
}

ZigLLVMDIType *ZigLLVMCreateDebugStructType(ZigLLVMDIBuilder *dibuilder, ZigLLVMDIScope *scope,
        const char *name, ZigLLVMDIFile *file, unsigned line_number, uint64_t size_in_bits,
        uint64_t align_in_bits, unsigned flags, ZigLLVMDIType *derived_from,
        ZigLLVMDIType **types_array, int types_array_len, unsigned run_time_lang, ZigLLVMDIType *vtable_holder,
        const char *unique_id)
{
    SmallVector<Metadata *, 8> fields;
    for (int i = 0; i < types_array_len; i += 1) {
        DIType *ditype = reinterpret_cast<DIType*>(types_array[i]);
        fields.push_back(ditype);
    }
    assert(flags == 0);
    DIType *di_type = reinterpret_cast<DIBuilder*>(dibuilder)->createStructType(
            reinterpret_cast<DIScope*>(scope),
            name,
            reinterpret_cast<DIFile*>(file),
            line_number, size_in_bits, align_in_bits, DINode::FlagZero,
            reinterpret_cast<DIType*>(derived_from),
            reinterpret_cast<DIBuilder*>(dibuilder)->getOrCreateArray(fields),
            run_time_lang,
            reinterpret_cast<DIType*>(vtable_holder),
            unique_id);
    return reinterpret_cast<ZigLLVMDIType*>(di_type);
}

ZigLLVMDIType *ZigLLVMCreateReplaceableCompositeType(ZigLLVMDIBuilder *dibuilder, unsigned tag,
        const char *name, ZigLLVMDIScope *scope, ZigLLVMDIFile *file, unsigned line)
{
    DIType *di_type = reinterpret_cast<DIBuilder*>(dibuilder)->createReplaceableCompositeType(
            tag, name,
            reinterpret_cast<DIScope*>(scope),
            reinterpret_cast<DIFile*>(file),
            line);
    return reinterpret_cast<ZigLLVMDIType*>(di_type);
}

ZigLLVMDIType *ZigLLVMCreateDebugForwardDeclType(ZigLLVMDIBuilder *dibuilder, unsigned tag,
        const char *name, ZigLLVMDIScope *scope, ZigLLVMDIFile *file, unsigned line)
{
    DIType *di_type = reinterpret_cast<DIBuilder*>(dibuilder)->createForwardDecl(
            tag, name,
            reinterpret_cast<DIScope*>(scope),
            reinterpret_cast<DIFile*>(file),
            line);
    return reinterpret_cast<ZigLLVMDIType*>(di_type);
}

void ZigLLVMReplaceTemporary(ZigLLVMDIBuilder *dibuilder, ZigLLVMDIType *type,
        ZigLLVMDIType *replacement)
{
    reinterpret_cast<DIBuilder*>(dibuilder)->replaceTemporary(
            TempDIType(reinterpret_cast<DIType*>(type)),
            reinterpret_cast<DIType*>(replacement));
}

void ZigLLVMReplaceDebugArrays(ZigLLVMDIBuilder *dibuilder, ZigLLVMDIType *type,
        ZigLLVMDIType **types_array, int types_array_len)
{
    SmallVector<Metadata *, 8> fields;
    for (int i = 0; i < types_array_len; i += 1) {
        DIType *ditype = reinterpret_cast<DIType*>(types_array[i]);
        fields.push_back(ditype);
    }
    DICompositeType *composite_type = (DICompositeType*)reinterpret_cast<DIType*>(type);
    reinterpret_cast<DIBuilder*>(dibuilder)->replaceArrays(
            composite_type,
            reinterpret_cast<DIBuilder*>(dibuilder)->getOrCreateArray(fields));
}

ZigLLVMDIType *ZigLLVMCreateSubroutineType(ZigLLVMDIBuilder *dibuilder_wrapped,
        ZigLLVMDIType **types_array, int types_array_len, unsigned flags)
{
    SmallVector<Metadata *, 8> types;
    for (int i = 0; i < types_array_len; i += 1) {
        DIType *ditype = reinterpret_cast<DIType*>(types_array[i]);
        types.push_back(ditype);
    }
    assert(flags == 0);
    DIBuilder *dibuilder = reinterpret_cast<DIBuilder*>(dibuilder_wrapped);
    DISubroutineType *subroutine_type = dibuilder->createSubroutineType(
            dibuilder->getOrCreateTypeArray(types),
            DINode::FlagZero);
    DIType *ditype = subroutine_type;
    return reinterpret_cast<ZigLLVMDIType*>(ditype);
}

unsigned ZigLLVMEncoding_DW_ATE_unsigned(void) {
    return dwarf::DW_ATE_unsigned;
}

unsigned ZigLLVMEncoding_DW_ATE_signed(void) {
    return dwarf::DW_ATE_signed;
}

unsigned ZigLLVMEncoding_DW_ATE_float(void) {
    return dwarf::DW_ATE_float;
}

unsigned ZigLLVMEncoding_DW_ATE_boolean(void) {
    return dwarf::DW_ATE_boolean;
}

unsigned ZigLLVMEncoding_DW_ATE_unsigned_char(void) {
    return dwarf::DW_ATE_unsigned_char;
}

unsigned ZigLLVMEncoding_DW_ATE_signed_char(void) {
    return dwarf::DW_ATE_signed_char;
}

unsigned ZigLLVMLang_DW_LANG_C99(void) {
    return dwarf::DW_LANG_C99;
}

unsigned ZigLLVMTag_DW_variable(void) {
    return dwarf::DW_TAG_variable;
}

unsigned ZigLLVMTag_DW_structure_type(void) {
    return dwarf::DW_TAG_structure_type;
}

unsigned ZigLLVMTag_DW_enumeration_type(void) {
    return dwarf::DW_TAG_enumeration_type;
}

unsigned ZigLLVMTag_DW_union_type(void) {
    return dwarf::DW_TAG_union_type;
}

ZigLLVMDIBuilder *ZigLLVMCreateDIBuilder(LLVMModuleRef module, bool allow_unresolved) {
    DIBuilder *di_builder = new(std::nothrow) DIBuilder(*unwrap(module), allow_unresolved);
    if (di_builder == nullptr)
        return nullptr;
    return reinterpret_cast<ZigLLVMDIBuilder *>(di_builder);
}

void ZigLLVMDisposeDIBuilder(ZigLLVMDIBuilder *dbuilder) {
    DIBuilder *di_builder = reinterpret_cast<DIBuilder *>(dbuilder);
    delete di_builder;
}

void ZigLLVMSetCurrentDebugLocation(LLVMBuilderRef builder, int line, int column, ZigLLVMDIScope *scope) {
    unwrap(builder)->SetCurrentDebugLocation(DebugLoc::get(
                line, column, reinterpret_cast<DIScope*>(scope)));
}

void ZigLLVMClearCurrentDebugLocation(LLVMBuilderRef builder) {
    unwrap(builder)->SetCurrentDebugLocation(DebugLoc());
}


ZigLLVMDILexicalBlock *ZigLLVMCreateLexicalBlock(ZigLLVMDIBuilder *dbuilder, ZigLLVMDIScope *scope,
        ZigLLVMDIFile *file, unsigned line, unsigned col)
{
    DILexicalBlock *result = reinterpret_cast<DIBuilder*>(dbuilder)->createLexicalBlock(
            reinterpret_cast<DIScope*>(scope),
            reinterpret_cast<DIFile*>(file),
            line,
            col);
    return reinterpret_cast<ZigLLVMDILexicalBlock*>(result);
}

ZigLLVMDILocalVariable *ZigLLVMCreateAutoVariable(ZigLLVMDIBuilder *dbuilder,
        ZigLLVMDIScope *scope, const char *name, ZigLLVMDIFile *file, unsigned line_no,
        ZigLLVMDIType *type, bool always_preserve, unsigned flags)
{
    assert(flags == 0);
    DILocalVariable *result = reinterpret_cast<DIBuilder*>(dbuilder)->createAutoVariable(
            reinterpret_cast<DIScope*>(scope),
            name,
            reinterpret_cast<DIFile*>(file),
            line_no,
            reinterpret_cast<DIType*>(type),
            always_preserve,
            DINode::FlagZero);
    return reinterpret_cast<ZigLLVMDILocalVariable*>(result);
}

ZigLLVMDIGlobalVariable *ZigLLVMCreateGlobalVariable(ZigLLVMDIBuilder *dbuilder,
    ZigLLVMDIScope *scope, const char *name, const char *linkage_name, ZigLLVMDIFile *file,
    unsigned line_no, ZigLLVMDIType *di_type, bool is_local_to_unit)
{
    DIGlobalVariableExpression *result = reinterpret_cast<DIBuilder*>(dbuilder)->createGlobalVariableExpression(
        reinterpret_cast<DIScope*>(scope),
        name,
        linkage_name,
        reinterpret_cast<DIFile*>(file),
        line_no,
        reinterpret_cast<DIType*>(di_type),
        is_local_to_unit);
    return reinterpret_cast<ZigLLVMDIGlobalVariable*>(result);
}

ZigLLVMDILocalVariable *ZigLLVMCreateParameterVariable(ZigLLVMDIBuilder *dbuilder,
        ZigLLVMDIScope *scope, const char *name, ZigLLVMDIFile *file, unsigned line_no,
        ZigLLVMDIType *type, bool always_preserve, unsigned flags, unsigned arg_no)
{
    assert(flags == 0);
    DILocalVariable *result = reinterpret_cast<DIBuilder*>(dbuilder)->createParameterVariable(
            reinterpret_cast<DIScope*>(scope),
            name,
            arg_no,
            reinterpret_cast<DIFile*>(file),
            line_no,
            reinterpret_cast<DIType*>(type),
            always_preserve,
            DINode::FlagZero);
    return reinterpret_cast<ZigLLVMDILocalVariable*>(result);
}

ZigLLVMDIScope *ZigLLVMLexicalBlockToScope(ZigLLVMDILexicalBlock *lexical_block) {
    DIScope *scope = reinterpret_cast<DILexicalBlock*>(lexical_block);
    return reinterpret_cast<ZigLLVMDIScope*>(scope);
}

ZigLLVMDIScope *ZigLLVMCompileUnitToScope(ZigLLVMDICompileUnit *compile_unit) {
    DIScope *scope = reinterpret_cast<DICompileUnit*>(compile_unit);
    return reinterpret_cast<ZigLLVMDIScope*>(scope);
}

ZigLLVMDIScope *ZigLLVMFileToScope(ZigLLVMDIFile *difile) {
    DIScope *scope = reinterpret_cast<DIFile*>(difile);
    return reinterpret_cast<ZigLLVMDIScope*>(scope);
}

ZigLLVMDIScope *ZigLLVMSubprogramToScope(ZigLLVMDISubprogram *subprogram) {
    DIScope *scope = reinterpret_cast<DISubprogram*>(subprogram);
    return reinterpret_cast<ZigLLVMDIScope*>(scope);
}

ZigLLVMDIScope *ZigLLVMTypeToScope(ZigLLVMDIType *type) {
    DIScope *scope = reinterpret_cast<DIType*>(type);
    return reinterpret_cast<ZigLLVMDIScope*>(scope);
}

ZigLLVMDICompileUnit *ZigLLVMCreateCompileUnit(ZigLLVMDIBuilder *dibuilder,
        unsigned lang, ZigLLVMDIFile *difile, const char *producer,
        bool is_optimized, const char *flags, unsigned runtime_version, const char *split_name,
        uint64_t dwo_id, bool emit_debug_info)
{
    DICompileUnit *result = reinterpret_cast<DIBuilder*>(dibuilder)->createCompileUnit(
            lang,
            reinterpret_cast<DIFile*>(difile),
            producer, is_optimized, flags, runtime_version, split_name,
            (emit_debug_info ? DICompileUnit::DebugEmissionKind::FullDebug : DICompileUnit::DebugEmissionKind::NoDebug),
            dwo_id);
    return reinterpret_cast<ZigLLVMDICompileUnit*>(result);
}


ZigLLVMDIFile *ZigLLVMCreateFile(ZigLLVMDIBuilder *dibuilder, const char *filename, const char *directory) {
    DIFile *result = reinterpret_cast<DIBuilder*>(dibuilder)->createFile(filename, directory);
    return reinterpret_cast<ZigLLVMDIFile*>(result);
}

ZigLLVMDISubprogram *ZigLLVMCreateFunction(ZigLLVMDIBuilder *dibuilder, ZigLLVMDIScope *scope,
        const char *name, const char *linkage_name, ZigLLVMDIFile *file, unsigned lineno,
        ZigLLVMDIType *fn_di_type, bool is_local_to_unit, bool is_definition, unsigned scope_line,
        unsigned flags, bool is_optimized, ZigLLVMDISubprogram *decl_subprogram)
{
    DISubroutineType *di_sub_type = static_cast<DISubroutineType*>(reinterpret_cast<DIType*>(fn_di_type));
    assert(flags == 0);
    DISubprogram *result = reinterpret_cast<DIBuilder*>(dibuilder)->createFunction(
            reinterpret_cast<DIScope*>(scope),
            name, linkage_name,
            reinterpret_cast<DIFile*>(file),
            lineno,
            di_sub_type,
<<<<<<< HEAD
            scope_line,
            DINode::FlagZero,
            DISubprogram::toSPFlags(is_local_to_unit, is_definition, is_optimized),
=======
            is_local_to_unit, is_definition, scope_line, DINode::FlagStaticMember, is_optimized,
>>>>>>> 6df8e4bc
            nullptr,
            reinterpret_cast<DISubprogram *>(decl_subprogram),
            nullptr);
    return reinterpret_cast<ZigLLVMDISubprogram*>(result);
}

void ZigLLVMDIBuilderFinalize(ZigLLVMDIBuilder *dibuilder) {
    reinterpret_cast<DIBuilder*>(dibuilder)->finalize();
}

LLVMValueRef ZigLLVMInsertDeclareAtEnd(ZigLLVMDIBuilder *dibuilder, LLVMValueRef storage,
        ZigLLVMDILocalVariable *var_info, ZigLLVMDILocation *debug_loc, LLVMBasicBlockRef basic_block_ref)
{
    Instruction *result = reinterpret_cast<DIBuilder*>(dibuilder)->insertDeclare(
            unwrap(storage),
            reinterpret_cast<DILocalVariable *>(var_info),
            reinterpret_cast<DIBuilder*>(dibuilder)->createExpression(),
            reinterpret_cast<DILocation*>(debug_loc),
            static_cast<BasicBlock*>(unwrap(basic_block_ref)));
    return wrap(result);
}

LLVMValueRef ZigLLVMInsertDeclare(ZigLLVMDIBuilder *dibuilder, LLVMValueRef storage,
        ZigLLVMDILocalVariable *var_info, ZigLLVMDILocation *debug_loc, LLVMValueRef insert_before_instr)
{
    Instruction *result = reinterpret_cast<DIBuilder*>(dibuilder)->insertDeclare(
            unwrap(storage),
            reinterpret_cast<DILocalVariable *>(var_info),
            reinterpret_cast<DIBuilder*>(dibuilder)->createExpression(),
            reinterpret_cast<DILocation*>(debug_loc),
            static_cast<Instruction*>(unwrap(insert_before_instr)));
    return wrap(result);
}

ZigLLVMDILocation *ZigLLVMGetDebugLoc(unsigned line, unsigned col, ZigLLVMDIScope *scope) {
    DebugLoc debug_loc = DebugLoc::get(line, col, reinterpret_cast<DIScope*>(scope), nullptr);
    return reinterpret_cast<ZigLLVMDILocation*>(debug_loc.get());
}

void ZigLLVMSetFastMath(LLVMBuilderRef builder_wrapped, bool on_state) {
    if (on_state) {
        FastMathFlags fmf;
        fmf.setFast();
        unwrap(builder_wrapped)->setFastMathFlags(fmf);
    } else {
        unwrap(builder_wrapped)->clearFastMathFlags();
    }
}

void ZigLLVMAddFunctionAttr(LLVMValueRef fn_ref, const char *attr_name, const char *attr_value) {
    Function *func = unwrap<Function>(fn_ref);
    const AttributeList attr_set = func->getAttributes();
    AttrBuilder attr_builder;
    if (attr_value) {
        attr_builder.addAttribute(attr_name, attr_value);
    } else {
        attr_builder.addAttribute(attr_name);
    }
    const AttributeList new_attr_set = attr_set.addAttributes(func->getContext(),
            AttributeList::FunctionIndex, attr_builder);
    func->setAttributes(new_attr_set);
}

void ZigLLVMAddFunctionAttrCold(LLVMValueRef fn_ref) {
    Function *func = unwrap<Function>(fn_ref);
    const AttributeList attr_set = func->getAttributes();
    const AttributeList new_attr_set = attr_set.addAttribute(func->getContext(), AttributeList::FunctionIndex,
            Attribute::Cold);
    func->setAttributes(new_attr_set);
}

void ZigLLVMParseCommandLineOptions(size_t argc, const char *const *argv) {
    llvm::cl::ParseCommandLineOptions(argc, argv);
}

const char *ZigLLVMGetArchTypeName(ZigLLVM_ArchType arch) {
    return (const char*)Triple::getArchTypeName((Triple::ArchType)arch).bytes_begin();
}

const char *ZigLLVMGetVendorTypeName(ZigLLVM_VendorType vendor) {
    return (const char*)Triple::getVendorTypeName((Triple::VendorType)vendor).bytes_begin();
}

const char *ZigLLVMGetOSTypeName(ZigLLVM_OSType os) {
    return (const char*)Triple::getOSTypeName((Triple::OSType)os).bytes_begin();
}

const char *ZigLLVMGetEnvironmentTypeName(ZigLLVM_EnvironmentType env_type) {
    return (const char*)Triple::getEnvironmentTypeName((Triple::EnvironmentType)env_type).bytes_begin();
}

void ZigLLVMGetNativeTarget(ZigLLVM_ArchType *arch_type, ZigLLVM_SubArchType *sub_arch_type,
        ZigLLVM_VendorType *vendor_type, ZigLLVM_OSType *os_type, ZigLLVM_EnvironmentType *environ_type,
        ZigLLVM_ObjectFormatType *oformat)
{
    char *native_triple = LLVMGetDefaultTargetTriple();
    Triple triple(Triple::normalize(native_triple));

    *arch_type = (ZigLLVM_ArchType)triple.getArch();
    *sub_arch_type = (ZigLLVM_SubArchType)triple.getSubArch();
    *vendor_type = (ZigLLVM_VendorType)triple.getVendor();
    *os_type = (ZigLLVM_OSType)triple.getOS();
    *environ_type = (ZigLLVM_EnvironmentType)triple.getEnvironment();
    *oformat = (ZigLLVM_ObjectFormatType)triple.getObjectFormat();

    free(native_triple);
}

const char *ZigLLVMGetSubArchTypeName(ZigLLVM_SubArchType sub_arch) {
    switch (sub_arch) {
        case ZigLLVM_NoSubArch:
            return "(none)";
        case ZigLLVM_ARMSubArch_v8_5a:
            return "v8_5a";
        case ZigLLVM_ARMSubArch_v8_4a:
            return "v8_4a";
        case ZigLLVM_ARMSubArch_v8_3a:
            return "v8_3a";
        case ZigLLVM_ARMSubArch_v8_2a:
            return "v8_2a";
        case ZigLLVM_ARMSubArch_v8_1a:
            return "v8_1a";
        case ZigLLVM_ARMSubArch_v8:
            return "v8";
        case ZigLLVM_ARMSubArch_v8r:
            return "v8r";
        case ZigLLVM_ARMSubArch_v8m_baseline:
            return "v8m_baseline";
        case ZigLLVM_ARMSubArch_v8m_mainline:
            return "v8m_mainline";
        case ZigLLVM_ARMSubArch_v7:
            return "v7";
        case ZigLLVM_ARMSubArch_v7em:
            return "v7em";
        case ZigLLVM_ARMSubArch_v7m:
            return "v7m";
        case ZigLLVM_ARMSubArch_v7s:
            return "v7s";
        case ZigLLVM_ARMSubArch_v7k:
            return "v7k";
        case ZigLLVM_ARMSubArch_v7ve:
            return "v7ve";
        case ZigLLVM_ARMSubArch_v6:
            return "v6";
        case ZigLLVM_ARMSubArch_v6m:
            return "v6m";
        case ZigLLVM_ARMSubArch_v6k:
            return "v6k";
        case ZigLLVM_ARMSubArch_v6t2:
            return "v6t2";
        case ZigLLVM_ARMSubArch_v5:
            return "v5";
        case ZigLLVM_ARMSubArch_v5te:
            return "v5te";
        case ZigLLVM_ARMSubArch_v4t:
            return "v4t";
        case ZigLLVM_KalimbaSubArch_v3:
            return "v3";
        case ZigLLVM_KalimbaSubArch_v4:
            return "v4";
        case ZigLLVM_KalimbaSubArch_v5:
            return "v5";
        case ZigLLVM_MipsSubArch_r6:
            return "r6";
    }
    abort();
}

void ZigLLVMAddModuleDebugInfoFlag(LLVMModuleRef module) {
    unwrap(module)->addModuleFlag(Module::Warning, "Debug Info Version", DEBUG_METADATA_VERSION);
}

void ZigLLVMAddModuleCodeViewFlag(LLVMModuleRef module) {
    unwrap(module)->addModuleFlag(Module::Warning, "CodeView", 1);
}

static AtomicOrdering mapFromLLVMOrdering(LLVMAtomicOrdering Ordering) {
    switch (Ordering) {
        case LLVMAtomicOrderingNotAtomic: return AtomicOrdering::NotAtomic;
        case LLVMAtomicOrderingUnordered: return AtomicOrdering::Unordered;
        case LLVMAtomicOrderingMonotonic: return AtomicOrdering::Monotonic;
        case LLVMAtomicOrderingAcquire: return AtomicOrdering::Acquire;
        case LLVMAtomicOrderingRelease: return AtomicOrdering::Release;
        case LLVMAtomicOrderingAcquireRelease: return AtomicOrdering::AcquireRelease;
        case LLVMAtomicOrderingSequentiallyConsistent: return AtomicOrdering::SequentiallyConsistent;
    }
    abort();
}

LLVMValueRef ZigLLVMBuildCmpXchg(LLVMBuilderRef builder, LLVMValueRef ptr, LLVMValueRef cmp,
        LLVMValueRef new_val, LLVMAtomicOrdering success_ordering,
        LLVMAtomicOrdering failure_ordering, bool is_weak)
{
    AtomicCmpXchgInst *inst = unwrap(builder)->CreateAtomicCmpXchg(unwrap(ptr), unwrap(cmp),
                unwrap(new_val), mapFromLLVMOrdering(success_ordering), mapFromLLVMOrdering(failure_ordering));
    inst->setWeak(is_weak);
    return wrap(inst);
}

LLVMValueRef ZigLLVMBuildNSWShl(LLVMBuilderRef builder, LLVMValueRef LHS, LLVMValueRef RHS,
        const char *name)
{
    return wrap(unwrap(builder)->CreateShl(unwrap(LHS), unwrap(RHS), name, false, true));
}

LLVMValueRef ZigLLVMBuildNUWShl(LLVMBuilderRef builder, LLVMValueRef LHS, LLVMValueRef RHS,
        const char *name)
{
    return wrap(unwrap(builder)->CreateShl(unwrap(LHS), unwrap(RHS), name, true, false));
}

LLVMValueRef ZigLLVMBuildLShrExact(LLVMBuilderRef builder, LLVMValueRef LHS, LLVMValueRef RHS,
        const char *name)
{
    return wrap(unwrap(builder)->CreateLShr(unwrap(LHS), unwrap(RHS), name, true));
}

LLVMValueRef ZigLLVMBuildAShrExact(LLVMBuilderRef builder, LLVMValueRef LHS, LLVMValueRef RHS,
        const char *name)
{
    return wrap(unwrap(builder)->CreateAShr(unwrap(LHS), unwrap(RHS), name, true));
}


class MyOStream: public raw_ostream {
    public:
        MyOStream(void (*_append_diagnostic)(void *, const char *, size_t), void *_context) :
            raw_ostream(true), append_diagnostic(_append_diagnostic), context(_context), pos(0) {

        }
        void write_impl(const char *ptr, size_t len) override {
            append_diagnostic(context, ptr, len);
            pos += len;
        }
        uint64_t current_pos() const override {
            return pos;
        }
        void (*append_diagnostic)(void *, const char *, size_t);
        void *context;
        size_t pos;
};

bool ZigLLVMWriteArchive(const char *archive_name, const char **file_names, size_t file_name_count,
        ZigLLVM_OSType os_type)
{
    object::Archive::Kind kind;
    switch (os_type) {
        case ZigLLVM_Win32:
            // For some reason llvm-lib passes K_GNU on windows.
            // See lib/ToolDrivers/llvm-lib/LibDriver.cpp:168 in libDriverMain
            kind = object::Archive::K_GNU;
            break;
        case ZigLLVM_Linux:
            kind = object::Archive::K_GNU;
            break;
        case ZigLLVM_Darwin:
        case ZigLLVM_IOS:
            kind = object::Archive::K_DARWIN;
            break;
        case ZigLLVM_OpenBSD:
        case ZigLLVM_FreeBSD:
            kind = object::Archive::K_BSD;
            break;
        default:
            kind = object::Archive::K_GNU;
    }
    SmallVector<NewArchiveMember, 4> new_members;
    for (size_t i = 0; i < file_name_count; i += 1) {
        Expected<NewArchiveMember> new_member = NewArchiveMember::getFile(file_names[i], true);
        Error err = new_member.takeError();
        if (err) return true;
        new_members.push_back(std::move(*new_member));
    }
    Error err = writeArchive(archive_name, new_members, true, kind, true, false, nullptr);
    if (err) return true;
    return false;
}


bool ZigLLDLink(ZigLLVM_ObjectFormatType oformat, const char **args, size_t arg_count,
        void (*append_diagnostic)(void *, const char *, size_t), void *context)
{
    ArrayRef<const char *> array_ref_args(args, arg_count);

    MyOStream diag(append_diagnostic, context);

    switch (oformat) {
        case ZigLLVM_UnknownObjectFormat:
            assert(false); // unreachable

        case ZigLLVM_COFF:
            return lld::coff::link(array_ref_args, false, diag);

        case ZigLLVM_ELF:
            return lld::elf::link(array_ref_args, false, diag);

        case ZigLLVM_MachO:
            return lld::mach_o::link(array_ref_args, false, diag);

        case ZigLLVM_Wasm:
            return lld::wasm::link(array_ref_args, false, diag);
    }
    assert(false); // unreachable
    abort();
}

static_assert((Triple::ArchType)ZigLLVM_UnknownArch == Triple::UnknownArch, "");
static_assert((Triple::ArchType)ZigLLVM_arm == Triple::arm, "");
static_assert((Triple::ArchType)ZigLLVM_armeb == Triple::armeb, "");
static_assert((Triple::ArchType)ZigLLVM_aarch64 == Triple::aarch64, "");
static_assert((Triple::ArchType)ZigLLVM_aarch64_be == Triple::aarch64_be, "");
static_assert((Triple::ArchType)ZigLLVM_arc == Triple::arc, "");
static_assert((Triple::ArchType)ZigLLVM_avr == Triple::avr, "");
static_assert((Triple::ArchType)ZigLLVM_bpfel == Triple::bpfel, "");
static_assert((Triple::ArchType)ZigLLVM_bpfeb == Triple::bpfeb, "");
static_assert((Triple::ArchType)ZigLLVM_hexagon == Triple::hexagon, "");
static_assert((Triple::ArchType)ZigLLVM_mips == Triple::mips, "");
static_assert((Triple::ArchType)ZigLLVM_mipsel == Triple::mipsel, "");
static_assert((Triple::ArchType)ZigLLVM_mips64 == Triple::mips64, "");
static_assert((Triple::ArchType)ZigLLVM_mips64el == Triple::mips64el, "");
static_assert((Triple::ArchType)ZigLLVM_msp430 == Triple::msp430, "");
static_assert((Triple::ArchType)ZigLLVM_nios2 == Triple::nios2, "");
static_assert((Triple::ArchType)ZigLLVM_ppc == Triple::ppc, "");
static_assert((Triple::ArchType)ZigLLVM_ppc64 == Triple::ppc64, "");
static_assert((Triple::ArchType)ZigLLVM_ppc64le == Triple::ppc64le, "");
static_assert((Triple::ArchType)ZigLLVM_r600 == Triple::r600, "");
static_assert((Triple::ArchType)ZigLLVM_amdgcn == Triple::amdgcn, "");
static_assert((Triple::ArchType)ZigLLVM_riscv32 == Triple::riscv32, "");
static_assert((Triple::ArchType)ZigLLVM_riscv64 == Triple::riscv64, "");
static_assert((Triple::ArchType)ZigLLVM_sparc == Triple::sparc, "");
static_assert((Triple::ArchType)ZigLLVM_sparcv9 == Triple::sparcv9, "");
static_assert((Triple::ArchType)ZigLLVM_sparcel == Triple::sparcel, "");
static_assert((Triple::ArchType)ZigLLVM_systemz == Triple::systemz, "");
static_assert((Triple::ArchType)ZigLLVM_tce == Triple::tce, "");
static_assert((Triple::ArchType)ZigLLVM_tcele == Triple::tcele, "");
static_assert((Triple::ArchType)ZigLLVM_thumb == Triple::thumb, "");
static_assert((Triple::ArchType)ZigLLVM_thumbeb == Triple::thumbeb, "");
static_assert((Triple::ArchType)ZigLLVM_x86 == Triple::x86, "");
static_assert((Triple::ArchType)ZigLLVM_x86_64 == Triple::x86_64, "");
static_assert((Triple::ArchType)ZigLLVM_xcore == Triple::xcore, "");
static_assert((Triple::ArchType)ZigLLVM_nvptx == Triple::nvptx, "");
static_assert((Triple::ArchType)ZigLLVM_nvptx64 == Triple::nvptx64, "");
static_assert((Triple::ArchType)ZigLLVM_le32 == Triple::le32, "");
static_assert((Triple::ArchType)ZigLLVM_le64 == Triple::le64, "");
static_assert((Triple::ArchType)ZigLLVM_amdil == Triple::amdil, "");
static_assert((Triple::ArchType)ZigLLVM_amdil64 == Triple::amdil64, "");
static_assert((Triple::ArchType)ZigLLVM_hsail == Triple::hsail, "");
static_assert((Triple::ArchType)ZigLLVM_hsail64 == Triple::hsail64, "");
static_assert((Triple::ArchType)ZigLLVM_spir == Triple::spir, "");
static_assert((Triple::ArchType)ZigLLVM_spir64 == Triple::spir64, "");
static_assert((Triple::ArchType)ZigLLVM_kalimba == Triple::kalimba, "");
static_assert((Triple::ArchType)ZigLLVM_shave == Triple::shave, "");
static_assert((Triple::ArchType)ZigLLVM_lanai == Triple::lanai, "");
static_assert((Triple::ArchType)ZigLLVM_wasm32 == Triple::wasm32, "");
static_assert((Triple::ArchType)ZigLLVM_wasm64 == Triple::wasm64, "");
static_assert((Triple::ArchType)ZigLLVM_renderscript32 == Triple::renderscript32, "");
static_assert((Triple::ArchType)ZigLLVM_renderscript64 == Triple::renderscript64, "");
static_assert((Triple::ArchType)ZigLLVM_LastArchType == Triple::LastArchType, "");

static_assert((Triple::SubArchType)ZigLLVM_NoSubArch == Triple::NoSubArch, "");
static_assert((Triple::SubArchType)ZigLLVM_ARMSubArch_v8_4a == Triple::ARMSubArch_v8_4a, "");
static_assert((Triple::SubArchType)ZigLLVM_ARMSubArch_v8_3a == Triple::ARMSubArch_v8_3a, "");
static_assert((Triple::SubArchType)ZigLLVM_ARMSubArch_v8_2a == Triple::ARMSubArch_v8_2a, "");
static_assert((Triple::SubArchType)ZigLLVM_ARMSubArch_v8_1a == Triple::ARMSubArch_v8_1a, "");
static_assert((Triple::SubArchType)ZigLLVM_ARMSubArch_v8 == Triple::ARMSubArch_v8, "");
static_assert((Triple::SubArchType)ZigLLVM_ARMSubArch_v8r == Triple::ARMSubArch_v8r, "");
static_assert((Triple::SubArchType)ZigLLVM_ARMSubArch_v8m_baseline == Triple::ARMSubArch_v8m_baseline, "");
static_assert((Triple::SubArchType)ZigLLVM_ARMSubArch_v8m_mainline == Triple::ARMSubArch_v8m_mainline, "");
static_assert((Triple::SubArchType)ZigLLVM_ARMSubArch_v7 == Triple::ARMSubArch_v7, "");
static_assert((Triple::SubArchType)ZigLLVM_ARMSubArch_v7em == Triple::ARMSubArch_v7em, "");
static_assert((Triple::SubArchType)ZigLLVM_ARMSubArch_v7m == Triple::ARMSubArch_v7m, "");
static_assert((Triple::SubArchType)ZigLLVM_ARMSubArch_v7s == Triple::ARMSubArch_v7s, "");
static_assert((Triple::SubArchType)ZigLLVM_ARMSubArch_v7k == Triple::ARMSubArch_v7k, "");
static_assert((Triple::SubArchType)ZigLLVM_ARMSubArch_v7ve == Triple::ARMSubArch_v7ve, "");
static_assert((Triple::SubArchType)ZigLLVM_ARMSubArch_v6 == Triple::ARMSubArch_v6, "");
static_assert((Triple::SubArchType)ZigLLVM_ARMSubArch_v6m == Triple::ARMSubArch_v6m, "");
static_assert((Triple::SubArchType)ZigLLVM_ARMSubArch_v6k == Triple::ARMSubArch_v6k, "");
static_assert((Triple::SubArchType)ZigLLVM_ARMSubArch_v6t2 == Triple::ARMSubArch_v6t2, "");
static_assert((Triple::SubArchType)ZigLLVM_ARMSubArch_v5 == Triple::ARMSubArch_v5, "");
static_assert((Triple::SubArchType)ZigLLVM_ARMSubArch_v5te == Triple::ARMSubArch_v5te, "");
static_assert((Triple::SubArchType)ZigLLVM_ARMSubArch_v4t == Triple::ARMSubArch_v4t, "");
static_assert((Triple::SubArchType)ZigLLVM_KalimbaSubArch_v3 == Triple::KalimbaSubArch_v3, "");
static_assert((Triple::SubArchType)ZigLLVM_KalimbaSubArch_v4 == Triple::KalimbaSubArch_v4, "");
static_assert((Triple::SubArchType)ZigLLVM_KalimbaSubArch_v5 == Triple::KalimbaSubArch_v5, "");
static_assert((Triple::SubArchType)ZigLLVM_KalimbaSubArch_v5 == Triple::KalimbaSubArch_v5, "");
static_assert((Triple::SubArchType)ZigLLVM_MipsSubArch_r6 == Triple::MipsSubArch_r6, "");

static_assert((Triple::VendorType)ZigLLVM_UnknownVendor == Triple::UnknownVendor, "");
static_assert((Triple::VendorType)ZigLLVM_Apple == Triple::Apple, "");
static_assert((Triple::VendorType)ZigLLVM_PC == Triple::PC, "");
static_assert((Triple::VendorType)ZigLLVM_SCEI == Triple::SCEI, "");
static_assert((Triple::VendorType)ZigLLVM_BGP == Triple::BGP, "");
static_assert((Triple::VendorType)ZigLLVM_BGQ == Triple::BGQ, "");
static_assert((Triple::VendorType)ZigLLVM_Freescale == Triple::Freescale, "");
static_assert((Triple::VendorType)ZigLLVM_IBM == Triple::IBM, "");
static_assert((Triple::VendorType)ZigLLVM_ImaginationTechnologies == Triple::ImaginationTechnologies, "");
static_assert((Triple::VendorType)ZigLLVM_MipsTechnologies == Triple::MipsTechnologies, "");
static_assert((Triple::VendorType)ZigLLVM_NVIDIA == Triple::NVIDIA, "");
static_assert((Triple::VendorType)ZigLLVM_CSR == Triple::CSR, "");
static_assert((Triple::VendorType)ZigLLVM_Myriad == Triple::Myriad, "");
static_assert((Triple::VendorType)ZigLLVM_AMD == Triple::AMD, "");
static_assert((Triple::VendorType)ZigLLVM_Mesa == Triple::Mesa, "");
static_assert((Triple::VendorType)ZigLLVM_SUSE == Triple::SUSE, "");
static_assert((Triple::VendorType)ZigLLVM_OpenEmbedded == Triple::OpenEmbedded, "");
static_assert((Triple::VendorType)ZigLLVM_LastVendorType == Triple::LastVendorType, "");

static_assert((Triple::OSType)ZigLLVM_UnknownOS == Triple::UnknownOS, "");
static_assert((Triple::OSType)ZigLLVM_Ananas == Triple::Ananas, "");
static_assert((Triple::OSType)ZigLLVM_CloudABI == Triple::CloudABI, "");
static_assert((Triple::OSType)ZigLLVM_Darwin == Triple::Darwin, "");
static_assert((Triple::OSType)ZigLLVM_DragonFly == Triple::DragonFly, "");
static_assert((Triple::OSType)ZigLLVM_FreeBSD == Triple::FreeBSD, "");
static_assert((Triple::OSType)ZigLLVM_Fuchsia == Triple::Fuchsia, "");
static_assert((Triple::OSType)ZigLLVM_IOS == Triple::IOS, "");
static_assert((Triple::OSType)ZigLLVM_KFreeBSD == Triple::KFreeBSD, "");
static_assert((Triple::OSType)ZigLLVM_Linux == Triple::Linux, "");
static_assert((Triple::OSType)ZigLLVM_Lv2 == Triple::Lv2, "");
static_assert((Triple::OSType)ZigLLVM_MacOSX == Triple::MacOSX, "");
static_assert((Triple::OSType)ZigLLVM_NetBSD == Triple::NetBSD, "");
static_assert((Triple::OSType)ZigLLVM_OpenBSD == Triple::OpenBSD, "");
static_assert((Triple::OSType)ZigLLVM_Solaris == Triple::Solaris, "");
static_assert((Triple::OSType)ZigLLVM_Win32 == Triple::Win32, "");
static_assert((Triple::OSType)ZigLLVM_Haiku == Triple::Haiku, "");
static_assert((Triple::OSType)ZigLLVM_Minix == Triple::Minix, "");
static_assert((Triple::OSType)ZigLLVM_RTEMS == Triple::RTEMS, "");
static_assert((Triple::OSType)ZigLLVM_NaCl == Triple::NaCl, "");
static_assert((Triple::OSType)ZigLLVM_CNK == Triple::CNK, "");
static_assert((Triple::OSType)ZigLLVM_AIX == Triple::AIX, "");
static_assert((Triple::OSType)ZigLLVM_CUDA == Triple::CUDA, "");
static_assert((Triple::OSType)ZigLLVM_NVCL == Triple::NVCL, "");
static_assert((Triple::OSType)ZigLLVM_AMDHSA == Triple::AMDHSA, "");
static_assert((Triple::OSType)ZigLLVM_PS4 == Triple::PS4, "");
static_assert((Triple::OSType)ZigLLVM_ELFIAMCU == Triple::ELFIAMCU, "");
static_assert((Triple::OSType)ZigLLVM_TvOS == Triple::TvOS, "");
static_assert((Triple::OSType)ZigLLVM_WatchOS == Triple::WatchOS, "");
static_assert((Triple::OSType)ZigLLVM_Mesa3D == Triple::Mesa3D, "");
static_assert((Triple::OSType)ZigLLVM_Contiki == Triple::Contiki, "");
static_assert((Triple::OSType)ZigLLVM_AMDPAL == Triple::AMDPAL, "");
static_assert((Triple::OSType)ZigLLVM_LastOSType == Triple::LastOSType, "");

static_assert((Triple::EnvironmentType)ZigLLVM_UnknownEnvironment == Triple::UnknownEnvironment, "");
static_assert((Triple::EnvironmentType)ZigLLVM_GNU == Triple::GNU, "");
static_assert((Triple::EnvironmentType)ZigLLVM_GNUABIN32 == Triple::GNUABIN32, "");
static_assert((Triple::EnvironmentType)ZigLLVM_GNUABI64 == Triple::GNUABI64, "");
static_assert((Triple::EnvironmentType)ZigLLVM_GNUEABI == Triple::GNUEABI, "");
static_assert((Triple::EnvironmentType)ZigLLVM_GNUEABIHF == Triple::GNUEABIHF, "");
static_assert((Triple::EnvironmentType)ZigLLVM_GNUX32 == Triple::GNUX32, "");
static_assert((Triple::EnvironmentType)ZigLLVM_CODE16 == Triple::CODE16, "");
static_assert((Triple::EnvironmentType)ZigLLVM_EABI == Triple::EABI, "");
static_assert((Triple::EnvironmentType)ZigLLVM_EABIHF == Triple::EABIHF, "");
static_assert((Triple::EnvironmentType)ZigLLVM_Android == Triple::Android, "");
static_assert((Triple::EnvironmentType)ZigLLVM_Musl == Triple::Musl, "");
static_assert((Triple::EnvironmentType)ZigLLVM_MuslEABI == Triple::MuslEABI, "");
static_assert((Triple::EnvironmentType)ZigLLVM_MuslEABIHF == Triple::MuslEABIHF, "");
static_assert((Triple::EnvironmentType)ZigLLVM_MSVC == Triple::MSVC, "");
static_assert((Triple::EnvironmentType)ZigLLVM_Itanium == Triple::Itanium, "");
static_assert((Triple::EnvironmentType)ZigLLVM_Cygnus == Triple::Cygnus, "");
static_assert((Triple::EnvironmentType)ZigLLVM_CoreCLR == Triple::CoreCLR, "");
static_assert((Triple::EnvironmentType)ZigLLVM_Simulator == Triple::Simulator, "");
static_assert((Triple::EnvironmentType)ZigLLVM_LastEnvironmentType == Triple::LastEnvironmentType, "");

static_assert((Triple::ObjectFormatType)ZigLLVM_UnknownObjectFormat == Triple::UnknownObjectFormat, "");
static_assert((Triple::ObjectFormatType)ZigLLVM_COFF == Triple::COFF, "");
static_assert((Triple::ObjectFormatType)ZigLLVM_ELF == Triple::ELF, "");
static_assert((Triple::ObjectFormatType)ZigLLVM_MachO == Triple::MachO, "");
static_assert((Triple::ObjectFormatType)ZigLLVM_Wasm == Triple::Wasm, "");<|MERGE_RESOLUTION|>--- conflicted
+++ resolved
@@ -605,13 +605,9 @@
             reinterpret_cast<DIFile*>(file),
             lineno,
             di_sub_type,
-<<<<<<< HEAD
             scope_line,
-            DINode::FlagZero,
+            DINode::FlagStaticMember,
             DISubprogram::toSPFlags(is_local_to_unit, is_definition, is_optimized),
-=======
-            is_local_to_unit, is_definition, scope_line, DINode::FlagStaticMember, is_optimized,
->>>>>>> 6df8e4bc
             nullptr,
             reinterpret_cast<DISubprogram *>(decl_subprogram),
             nullptr);

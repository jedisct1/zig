--- conflicted
+++ resolved
@@ -3,7 +3,6 @@
 
 pub fn addCases(cases: *tests.CompileErrorContext) void {
     cases.add(
-<<<<<<< HEAD
         "incompatible sentinels",
         \\export fn entry1(ptr: [*:255]u8) [*:0]u8 {
         \\    return ptr;
@@ -28,7 +27,9 @@
         "tmp.zig:11:31: error: expected type '[2:0]u8', found '[2]u8'",
         "tmp.zig:11:31: note: destination array requires a terminating '0' sentinel",
 
-=======
+    );
+
+    cases.add(
         "empty switch on an integer",
         \\export fn entry() void {
         \\    var x: u32 = 0;
@@ -57,7 +58,6 @@
         \\ }
     ,
         "tmp.zig:8:16: error: expected type 'A', found 'B'",
->>>>>>> 8309b618
     );
 
     cases.add(

--- conflicted
+++ resolved
@@ -40,19 +40,17 @@
 pub const AES128 = import_aes.AES128;
 pub const AES256 = import_aes.AES256;
 
-<<<<<<< HEAD
+pub const Curve25519 = @import("crypto/25519/curve25519.zig").Curve25519;
+pub const Ed25519 = @import("crypto/25519/ed25519.zig").Ed25519;
+pub const Edwards25519 = @import("crypto/25519/edwards25519.zig").Edwards25519;
+pub const X25519 = @import("crypto/25519/x25519.zig").X25519;
+pub const Ristretto255 = @import("crypto/25519/ristretto255.zig").Ristretto255;
+
 pub const aead = struct {
     pub const Gimli = gimli.Aead;
     pub const ChaCha20Poly1305 = chacha20.Chacha20Poly1305;
     pub const XChaCha20Poly1305 = chacha20.XChacha20Poly1305;
 };
-=======
-pub const Curve25519 = @import("crypto/25519/curve25519.zig").Curve25519;
-pub const Ed25519 = @import("crypto/25519/ed25519.zig").Ed25519;
-pub const Edwards25519 = @import("crypto/25519/edwards25519.zig").Edwards25519;
-pub const X25519 = @import("crypto/25519/x25519.zig").X25519;
-pub const Ristretto255 = @import("crypto/25519/ristretto255.zig").Ristretto255;
->>>>>>> 6b141620
 
 const std = @import("std.zig");
 pub const randomBytes = std.os.getrandom;
